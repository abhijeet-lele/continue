from typing import List, Tuple, Type

from ..steps.chroma import AnswerQuestionChroma, EditFileChroma, CreateCodebaseIndexChroma
from ..steps.steps_on_startup import StepsOnStartupStep
from ..recipes.CreatePipelineRecipe.main import CreatePipelineRecipe
<<<<<<< HEAD
from ..recipes.DeployPipelineAirflowRecipe.main import DeployPipelineAirflowRecipe
=======
from ..recipes.AddTransformRecipe.main import AddTransformRecipe
>>>>>>> c09e5e20
from .main import Step, Validator, History, Policy
from .observation import Observation, TracebackObservation, UserInputObservation
from ..steps.main import EditHighlightedCodeStep, SolveTracebackStep, RunCodeStep, FasterEditHighlightedCodeStep, StarCoderEditHighlightedCodeStep, EmptyStep, SetupContinueWorkspaceStep
from ..recipes.WritePytestsRecipe.main import WritePytestsRecipe
from ..recipes.ContinueRecipeRecipe.main import ContinueStepStep
from ..steps.comment_code import CommentCodeStep
<<<<<<< HEAD
from ..recipes.DDtoBQRecipe.main import DDtoBQRecipeRecipe
=======
from ..steps.core.core import MessageStep
>>>>>>> c09e5e20


class DemoPolicy(Policy):
    ran_code_last: bool = False

    def next(self, history: History) -> Step:
        # At the very start, run initial Steps spcecified in the config
        if history.get_current() is None:
            return (
                # MessageStep(name="Welcome to Continue!", message="") >>
                # SetupContinueWorkspaceStep() >>
                # CreateCodebaseIndexChroma() >>
                StepsOnStartupStep())

        observation = history.get_current().observation
        if observation is not None and isinstance(observation, UserInputObservation):
            # This could be defined with ObservationTypePolicy. Ergonomics not right though.
            if "/pytest" in observation.user_input.lower():
                return WritePytestsRecipe(instructions=observation.user_input)
            elif "/dlt" in observation.user_input.lower():
                return CreatePipelineRecipe()
<<<<<<< HEAD
            elif "/ddtobq" in observation.user_input.lower():
                return DDtoBQRecipeRecipe()
            elif "/airflow" in observation.user_input.lower():
                return DeployPipelineAirflowRecipe()
=======
            elif "/transform" in observation.user_input.lower():
                return AddTransformRecipe()
>>>>>>> c09e5e20
            elif "/comment" in observation.user_input.lower():
                return CommentCodeStep()
            elif "/ask" in observation.user_input:
                return AnswerQuestionChroma(question=" ".join(observation.user_input.split(" ")[1:]))
            elif "/edit" in observation.user_input:
                return EditFileChroma(request=" ".join(observation.user_input.split(" ")[1:]))
            elif "/step" in observation.user_input:
                return ContinueStepStep(prompt=" ".join(observation.user_input.split(" ")[1:]))
            return EditHighlightedCodeStep(user_input=observation.user_input)

        state = history.get_current()

        if observation is not None and isinstance(observation, TracebackObservation):
            self.ran_code_last = False
            return SolveTracebackStep(traceback=observation.traceback)
        else:
            return None


class ObservationTypePolicy(Policy):
    def __init__(self, base_policy: Policy, observation_type: Type[Observation], step_type: Type[Step]):
        self.observation_type = observation_type
        self.step_type = step_type
        self.base_policy = base_policy

    def next(self, history: History) -> Step:
        observation = history.last_observation()
        if observation is not None and isinstance(observation, self.observation_type):
            return self.step_type(observation)
        return self.base_policy.next(history)


class PolicyWrappedWithValidators(Policy):
    """Default is to stop, unless the validator tells what to do next"""
    index: int
    stage: int

    def __init__(self, base_policy: Policy, pairs: List[Tuple[Validator, Type[Step]]]):
        # Want to pass Type[Validator], or just the Validator? Question of where params are coming from.
        self.pairs = pairs
        self.index = len(pairs)
        self.validating = 0
        self.base_policy = base_policy

    def next(self, history: History) -> Step:
        if self.index == len(self.pairs):
            self.index = 0
            return self.base_policy.next(history)

        if self.stage == 0:
            # Running the validator at the current index for the first time
            validator, step = self.pairs[self.index]
            self.stage = 1
            return validator
        elif self.stage == 1:
            # Previously ran the validator at the current index, now receiving its ValidatorObservation
            observation = history.last_observation()
            if observation.passed:
                self.stage = 0
                self.index += 1
                if self.index == len(self.pairs):
                    self.index = 0
                    return self.base_policy.next(history)
                else:
                    return self.pairs[self.index][0]
            else:
                _, step_type = self.pairs[self.index]
                return step_type(observation)<|MERGE_RESOLUTION|>--- conflicted
+++ resolved
@@ -3,22 +3,16 @@
 from ..steps.chroma import AnswerQuestionChroma, EditFileChroma, CreateCodebaseIndexChroma
 from ..steps.steps_on_startup import StepsOnStartupStep
 from ..recipes.CreatePipelineRecipe.main import CreatePipelineRecipe
-<<<<<<< HEAD
 from ..recipes.DeployPipelineAirflowRecipe.main import DeployPipelineAirflowRecipe
-=======
 from ..recipes.AddTransformRecipe.main import AddTransformRecipe
->>>>>>> c09e5e20
 from .main import Step, Validator, History, Policy
 from .observation import Observation, TracebackObservation, UserInputObservation
 from ..steps.main import EditHighlightedCodeStep, SolveTracebackStep, RunCodeStep, FasterEditHighlightedCodeStep, StarCoderEditHighlightedCodeStep, EmptyStep, SetupContinueWorkspaceStep
 from ..recipes.WritePytestsRecipe.main import WritePytestsRecipe
 from ..recipes.ContinueRecipeRecipe.main import ContinueStepStep
 from ..steps.comment_code import CommentCodeStep
-<<<<<<< HEAD
 from ..recipes.DDtoBQRecipe.main import DDtoBQRecipeRecipe
-=======
 from ..steps.core.core import MessageStep
->>>>>>> c09e5e20
 
 
 class DemoPolicy(Policy):
@@ -40,15 +34,12 @@
                 return WritePytestsRecipe(instructions=observation.user_input)
             elif "/dlt" in observation.user_input.lower():
                 return CreatePipelineRecipe()
-<<<<<<< HEAD
             elif "/ddtobq" in observation.user_input.lower():
                 return DDtoBQRecipeRecipe()
             elif "/airflow" in observation.user_input.lower():
                 return DeployPipelineAirflowRecipe()
-=======
             elif "/transform" in observation.user_input.lower():
                 return AddTransformRecipe()
->>>>>>> c09e5e20
             elif "/comment" in observation.user_input.lower():
                 return CommentCodeStep()
             elif "/ask" in observation.user_input:
