--- conflicted
+++ resolved
@@ -286,11 +286,7 @@
         run: |
           git config --local user.email "action@github.com"
           git config --local user.name "GitHub Action"
-<<<<<<< HEAD
-          git commit -am "ci: 🏷 Update PyPI version [skip ci]"
-=======
           git commit -am "💚 Update package.json version [skip ci]"
->>>>>>> a636c171
 
       - name: Push changes
         uses: ad-m/github-push-action@master
