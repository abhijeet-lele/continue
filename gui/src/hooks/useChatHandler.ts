--- conflicted
+++ resolved
@@ -17,7 +17,9 @@
 import { usePostHog } from "posthog-js/react";
 import { useEffect, useRef, useState } from "react";
 import { useSelector } from "react-redux";
-import resolveEditorContent from "../components/mainInput/resolveInput";
+import resolveEditorContent, {
+  hasSlashCommandOrContextProvider,
+} from "../components/mainInput/resolveInput";
 import { IIdeMessenger } from "../context/IdeMessenger";
 import { defaultModelSelector } from "../redux/selectors/modelSelectors";
 import {
@@ -189,8 +191,6 @@
       // Reset current code block index
       dispatch(resetNextCodeBlockToApplyIndex());
 
-<<<<<<< HEAD
-=======
       if (index) {
         dispatch(setCurCheckpointIndex(Math.floor(index / 2)));
       }
@@ -199,10 +199,14 @@
         modifiers.useCodebase || hasSlashCommandOrContextProvider(editorState);
 
       if (shouldGatherContext) {
-        dispatch(setIsGatheringContext(true));
-      }
-
->>>>>>> 18a55570
+        dispatch(
+          setIsGatheringContext({
+            isGathering: true,
+            gatheringMessage: "Gathering Context",
+          }),
+        );
+      }
+
       // Resolve context providers and construct new history
       const [selectedContextItems, selectedCode, content] =
         await resolveEditorContent(
