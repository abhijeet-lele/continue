--- conflicted
+++ resolved
@@ -166,15 +166,8 @@
     // Now save previous session and update chat title if relevant
     let title = state.session.title;
     if (title === NEW_SESSION_TITLE) {
-<<<<<<< HEAD
       const defaultModel = selectDefaultModel(state);
-      if (state.config.config?.ui?.getChatTitles && defaultModel) {
-=======
-      if (
-        !state.config.config?.disableSessionTitles &&
-        state.config.defaultModelTitle
-      ) {
->>>>>>> 23f05b26
+      if (!state.config.config?.disableSessionTitles && defaultModel) {
         let assistantResponse = state.session.history
           ?.filter((h) => h.message.role === "assistant")[0]
           ?.message?.content?.toString();
