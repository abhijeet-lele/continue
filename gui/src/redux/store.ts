--- conflicted
+++ resolved
@@ -10,11 +10,7 @@
 import autoMergeLevel2 from "redux-persist/lib/stateReconciler/autoMergeLevel2";
 import storage from "redux-persist/lib/storage";
 import { IdeMessenger, IIdeMessenger } from "../context/IdeMessenger";
-<<<<<<< HEAD
-import { profilesReducer } from "./slices";
-=======
 import { organizationsReducer, profilesReducer } from "./slices";
->>>>>>> 4718c12c
 import configReducer from "./slices/configSlice";
 import editModeStateReducer from "./slices/editModeState";
 import indexingReducer from "./slices/indexingSlice";
@@ -37,10 +33,7 @@
   indexing: indexingReducer,
   tabs: tabsReducer,
   profiles: profilesReducer,
-<<<<<<< HEAD
-=======
   organizations: organizationsReducer,
->>>>>>> 4718c12c
 });
 
 const saveSubsetFilters = [
