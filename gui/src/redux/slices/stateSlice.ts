--- conflicted
+++ resolved
@@ -12,10 +12,6 @@
 import { BrowserSerializedContinueConfig } from "core/config/load";
 import { ConfigValidationError } from "core/config/validation";
 import { stripImages } from "core/llm/images";
-<<<<<<< HEAD
-=======
-import { v4 as uuidv4, v4 } from "uuid";
->>>>>>> e6034164
 import { ApplyState } from "core/protocol/ideWebview";
 import { v4 as uuidv4, v4 } from "uuid";
 import { ToolState } from "../../pages/gui/ToolCallDiv/types";
@@ -265,15 +261,11 @@
       state.isGatheringContext = false;
       state.active = false;
     },
-<<<<<<< HEAD
-    streamUpdate: (state, action: PayloadAction<ChatMessage>) => {
-=======
     abortStream: (state) => {
       state.streamAborter.abort();
       state.streamAborter = new AbortController();
     },
-    streamUpdate: (state, action: PayloadAction<string>) => {
->>>>>>> e6034164
+    streamUpdate: (state, action: PayloadAction<ChatMessage>) => {
       if (state.history.length) {
         const lastMessage = state.history[state.history.length - 1];
 
@@ -473,16 +465,13 @@
   setCurCheckpointIndex,
   resetNextCodeBlockToApplyIndex,
   updateApplyState,
-<<<<<<< HEAD
   // toolCallState
   registerCurrentToolCall,
   setGeneratedOutput,
   cancelToolCall,
   acceptToolCall,
   setCalling,
-=======
   abortStream,
->>>>>>> e6034164
 } = stateSlice.actions;
 
 export default stateSlice.reducer;