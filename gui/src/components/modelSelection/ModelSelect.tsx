--- conflicted
+++ resolved
@@ -32,11 +32,7 @@
   gap: 2px;
   border: none;
   cursor: pointer;
-<<<<<<< HEAD
-  font-size: ${() => `${getFontSize() - 3}px`};
-=======
   font-size: ${getFontSize() - 2}px;
->>>>>>> e2a4a2cf
   background: transparent;
   color: ${lightGray};
   &:focus {
@@ -221,17 +217,10 @@
           className="h-[18px] overflow-hidden"
           style={{ padding: 0 }}
         >
-<<<<<<< HEAD
-          <div>{modelSelectTitle(defaultModel) || "Select model"}</div>
-          <div className="pointer-events-none flex items-center">
-            <ChevronDownIcon className="h-2.5 w-2.5" aria-hidden="true" />
-          </div>
-=======
           <span className="hover:underline">
             {modelSelectTitle(defaultModel) || "Select model"}{" "}
             <ChevronDownIcon className="h-2.5 w-2.5" aria-hidden="true" />
           </span>
->>>>>>> e2a4a2cf
         </StyledListboxButton>
         <StyledListboxOptions>
           {options.map((option, idx) => (
