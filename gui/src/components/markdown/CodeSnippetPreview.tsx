--- conflicted
+++ resolved
@@ -46,15 +46,6 @@
   borderColor?: string;
 }
 
-<<<<<<< HEAD
-const StyledHeaderButtonWithText = styled(ButtonWithTooltip) <{
-  color?: string;
-}>`
-  ${(props) => props.color && `background-color: ${props.color};`}
-`;
-
-=======
->>>>>>> cc0e7c28
 const MAX_PREVIEW_HEIGHT = 300;
 
 // Pre-compile the regular expression outside of the function
@@ -126,13 +117,7 @@
       </PreviewMarkdownHeader>
       <div
         contentEditable={false}
-<<<<<<< HEAD
         className={`m-0 ${collapsed ? 'overflow-hidden max-h-[33vh]' : 'overflow-auto'}`}
-=======
-        className={
-          collapsed ? "m-0 max-h-[33vh] overflow-hidden" : "m-0 overflow-auto"
-        }
->>>>>>> cc0e7c28
         ref={codeBlockRef}
       >
         <StyledMarkdownPreview
