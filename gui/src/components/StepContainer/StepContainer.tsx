import { ChatHistoryItem } from "core";
import { renderChatMessage, stripImages } from "core/util/messageContent";
import { useEffect, useState } from "react";
import { useDispatch, useSelector } from "react-redux";
import styled from "styled-components";
import { vscBackground } from "..";
import useUIConfig from "../../hooks/useUIConfig";
import { deleteMessage } from "../../redux/slices/stateSlice";
import { RootState } from "../../redux/store";
import { getFontSize } from "../../util";
import StyledMarkdownPreview from "../markdown/StyledMarkdownPreview";
import ResponseActions from "./ResponseActions";

interface StepContainerProps {
  item: ChatHistoryItem;
  index: number;
  isLast: boolean;
}

const ContentDiv = styled.div<{ fontSize?: number }>`
  padding-top: 4px;
  padding-bottom: 4px;
  background-color: ${vscBackground};
  font-size: ${getFontSize()}px;
  overflow: hidden;
`;

export default function StepContainer(props: StepContainerProps) {
  const dispatch = useDispatch();
  const [isTruncated, setIsTruncated] = useState(false);
  const active = useSelector((store: RootState) => store.state.active);
  const curCheckpointIndex = useSelector(
    (store: RootState) => store.state.curCheckpointIndex,
  );
  const isInEditMode = useSelector(
    (store: RootState) => store.editModeState.isInEditMode,
  );

  const historyItemAfterThis = useSelector(
    (store: RootState) => store.state.history[props.index + 1],
  );

  const uiConfig = useUIConfig();
  const shouldHideActions =
    (active && props.isLast) ||
    historyItemAfterThis?.message.role === "assistant";

  // const isStepAheadOfCurCheckpoint =
  //   isInEditMode && Math.floor(props.index / 2) > curCheckpointIndex;

  useEffect(() => {
    if (!active) {
      const content = renderChatMessage(props.item.message).trim();
      const endingPunctuation = [".", "?", "!", "```", ":"];

      // If not ending in punctuation or emoji, we assume the response got truncated
      if (
        !(
          endingPunctuation.some((p) => content.endsWith(p)) ||
          /\p{Emoji}/u.test(content.slice(-2))
        )
      ) {
        setIsTruncated(true);
      } else {
        setIsTruncated(false);
      }
    }
  }, [props.item.message.content, active]);

  function onDelete() {
    dispatch(deleteMessage(props.index));
  }

  function onContinueGeneration() {
    window.postMessage(
      {
        messageType: "userInput",
        data: {
          input: "Continue your response exactly where you left off:",
        },
      },
      "*",
    );
  }

  return (
    <div
    // className={isStepAheadOfCurCheckpoint ? "opacity-25" : "relative"}
    >
      <ContentDiv>
        {uiConfig?.displayRawMarkdown ? (
          <pre
            className="max-w-full overflow-x-auto whitespace-pre-wrap break-words p-4"
            style={{ fontSize: getFontSize() - 2 }}
          >
            {renderChatMessage(props.item.message)}
          </pre>
        ) : (
          <StyledMarkdownPreview
            isRenderingInStepContainer
            source={stripImages(props.item.message.content)}
            itemIndex={props.index}
          />
        )}
      </ContentDiv>
      {/* We want to occupy space in the DOM regardless of whether the actions are visible to avoid jank on */}
<<<<<<< HEAD
      <div className={`h-7 transition-opacity duration-300 ease-in-out`}>
        {shouldHideActions ? null : (
=======
      <div className={`mt-2 h-7 transition-opacity duration-300 ease-in-out`}>
        {!shouldHideActions && (
>>>>>>> 315f75e7
          <ResponseActions
            isTruncated={isTruncated}
            onDelete={onDelete}
            onContinueGeneration={onContinueGeneration}
            index={props.index}
            item={props.item}
            shouldHideActions={shouldHideActions}
          />
        )}
      </div>
    </div>
  );
}<|MERGE_RESOLUTION|>--- conflicted
+++ resolved
@@ -104,13 +104,8 @@
         )}
       </ContentDiv>
       {/* We want to occupy space in the DOM regardless of whether the actions are visible to avoid jank on */}
-<<<<<<< HEAD
-      <div className={`h-7 transition-opacity duration-300 ease-in-out`}>
-        {shouldHideActions ? null : (
-=======
       <div className={`mt-2 h-7 transition-opacity duration-300 ease-in-out`}>
         {!shouldHideActions && (
->>>>>>> 315f75e7
           <ResponseActions
             isTruncated={isTruncated}
             onDelete={onDelete}
