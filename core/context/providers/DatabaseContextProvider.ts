import {
  ContextItem,
  ContextProviderDescription,
  ContextProviderExtras,
  ContextSubmenuItem,
  LoadSubmenuItemsArgs,
} from "../../index.js";
import { BaseContextProvider } from "../index.js";
import getDatabaseAdapter from "dbinfoz";

class DatabaseContextProvider extends BaseContextProvider {
  static description: ContextProviderDescription = {
    title: "database",
    displayTitle: "Database",
    description: "Table schemas",
    type: "submenu",
    renderInlineAs: "",
  };

  async getContextItems(
    query: string,
    extras: ContextProviderExtras,
  ): Promise<ContextItem[]> {
    const contextItems: ContextItem[] = [];

    const connections = this.options?.connections;

    if (connections === null) {
      return contextItems;
    }

    const [connectionName, table] = query.split(".");

<<<<<<< HEAD
    const { getDatabaseAdapter } = await import("dbinfoz");

=======
>>>>>>> e2a4a2cf
    for (const connection of connections) {
      if (connection.name === connectionName) {
        // @ts-ignore (incorrect typings on module's declaration file)
        const adapter = getDatabaseAdapter(
          connection.connection_type,
          connection.connection,
        );
        const tablesAndSchemas = await adapter.getAllTablesAndSchemas(
          connection.connection.database,
        );

        if (table === "all") {
          let prompt = `Schema for all tables on ${connection.connection_type} is `;
          prompt += JSON.stringify(tablesAndSchemas);

          const contextItem = {
            name: `${connectionName}-all-tables-schemas`,
            description: "Schema for all tables.",
            content: prompt,
          };

          contextItems.push(contextItem);
        } else {
          const tables = Object.keys(tablesAndSchemas);

          tables.forEach((tableName) => {
            if (table === tableName) {
              let prompt = `Schema for ${tableName} on ${connection.connection_type} is `;
              prompt += JSON.stringify(tablesAndSchemas[tableName]);

              const contextItem = {
                name: `${connectionName}-${tableName}-schema`,
                description: `${tableName} Schema`,
                content: prompt,
              };

              contextItems.push(contextItem);
            }
          });
        }
      }
    }

    return contextItems;
  }

  async loadSubmenuItems(
    args: LoadSubmenuItemsArgs,
  ): Promise<ContextSubmenuItem[]> {
    const contextItems: ContextSubmenuItem[] = [];
    const connections = this.options?.connections;

    if (connections === null) {
      return contextItems;
    }

<<<<<<< HEAD
    const { getDatabaseAdapter } = await import("dbinfoz");

=======
>>>>>>> e2a4a2cf
    for (const connection of connections) {
      // @ts-ignore (incorrect typings on module's declaration file)
      const adapter = getDatabaseAdapter(
        connection.connection_type,
        connection.connection,
      );
      const tablesAndSchemas = await adapter.getAllTablesAndSchemas(
        connection.connection.database,
      );
      const tables = Object.keys(tablesAndSchemas);

      const contextItem = {
        id: `${connection.name}.all`,
        title: `${connection.name} all table schemas`,
        description: "",
      };

      contextItems.push(contextItem);

      tables.forEach((tableName) => {
        const contextItem = {
          id: `${connection.name}.${tableName}`,
          title: `${connection.name}.${tableName} schema`,
          description: "",
        };

        contextItems.push(contextItem);
      });
    }

    return contextItems;
  }
}

export default DatabaseContextProvider;<|MERGE_RESOLUTION|>--- conflicted
+++ resolved
@@ -1,3 +1,4 @@
+import getDatabaseAdapter from "dbinfoz";
 import {
   ContextItem,
   ContextProviderDescription,
@@ -6,7 +7,6 @@
   LoadSubmenuItemsArgs,
 } from "../../index.js";
 import { BaseContextProvider } from "../index.js";
-import getDatabaseAdapter from "dbinfoz";
 
 class DatabaseContextProvider extends BaseContextProvider {
   static description: ContextProviderDescription = {
@@ -31,11 +31,6 @@
 
     const [connectionName, table] = query.split(".");
 
-<<<<<<< HEAD
-    const { getDatabaseAdapter } = await import("dbinfoz");
-
-=======
->>>>>>> e2a4a2cf
     for (const connection of connections) {
       if (connection.name === connectionName) {
         // @ts-ignore (incorrect typings on module's declaration file)
@@ -92,11 +87,6 @@
       return contextItems;
     }
 
-<<<<<<< HEAD
-    const { getDatabaseAdapter } = await import("dbinfoz");
-
-=======
->>>>>>> e2a4a2cf
     for (const connection of connections) {
       // @ts-ignore (incorrect typings on module's declaration file)
       const adapter = getDatabaseAdapter(
