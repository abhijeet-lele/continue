import fs from "node:fs";

import {
  AssistantUnrolled,
  BLOCK_TYPES,
  ConfigResult,
  ConfigValidationError,
<<<<<<< HEAD
=======
  FQSN,
  isAssistantUnrolledNonNullable,
>>>>>>> 97489022
  ModelRole,
  parseAssistantUnrolled,
  RegistryClient,
  unrollAssistantFromContent,
  validateConfigYaml,
} from "@continuedev/config-yaml";
import { fetchwithRequestOptions } from "@continuedev/fetch";

import {
  ContinueConfig,
  IContextProvider,
  IDE,
  IdeInfo,
  IdeSettings,
  ILLMLogger,
} from "../..";
import { slashFromCustomCommand } from "../../commands";
import { AllRerankers } from "../../context/allRerankers";
import { MCPManagerSingleton } from "../../context/mcp";
import CodebaseContextProvider from "../../context/providers/CodebaseContextProvider";
import DocsContextProvider from "../../context/providers/DocsContextProvider";
import FileContextProvider from "../../context/providers/FileContextProvider";
import { contextProviderClassFromName } from "../../context/providers/index";
import { ControlPlaneClient } from "../../control-plane/client";
import { allEmbeddingsProviders } from "../../indexing/allEmbeddingsProviders";
import FreeTrial from "../../llm/llms/FreeTrial";
import TransformersJsEmbeddingsProvider from "../../llm/llms/TransformersJsEmbeddingsProvider";
import { slashCommandFromPromptFileV1 } from "../../promptFiles/v1/slashCommandFromPromptFile";
import { getAllPromptFiles } from "../../promptFiles/v2/getPromptFiles";
import { allTools } from "../../tools";
import { GlobalContext } from "../../util/GlobalContext";
import { getConfigYamlPath } from "../../util/paths";
import { getSystemPromptDotFile } from "../getSystemPromptDotFile";
import { PlatformConfigMetadata } from "../profile/PlatformProfileLoader";
import { modifyAnyConfigWithSharedConfig } from "../sharedConfig";

import { getControlPlaneEnvSync } from "../../control-plane/env";
import { getAllDotContinueYamlFiles } from "../loadLocalAssistants";
import { LocalPlatformClient } from "./LocalPlatformClient";
import { llmsFromModelConfig } from "./models";

async function loadConfigYaml(
  rawYaml: string,
  overrideConfigYaml: AssistantUnrolled | undefined,
  controlPlaneClient: ControlPlaneClient,
  orgScopeId: string | null,
  ideSettings: IdeSettings,
  ide: IDE,
): Promise<ConfigResult<AssistantUnrolled>> {
  let config =
    overrideConfigYaml ??
    // This is how we allow use of blocks locally
    (await unrollAssistantFromContent(
      {
        ownerSlug: "",
        packageSlug: "",
        versionSlug: "",
      },
      rawYaml,
      new RegistryClient(
        await controlPlaneClient.getAccessToken(),
        getControlPlaneEnvSync(
          ideSettings.continueTestEnvironment,
          ideSettings.enableControlServerBeta,
        ).CONTROL_PLANE_URL,
      ),
      {
        currentUserSlug: "",
        onPremProxyUrl: null,
        orgScopeId,
        platformClient: new LocalPlatformClient(
          orgScopeId,
          controlPlaneClient,
          ide,
        ),
        renderSecrets: true,
      },
    ));

  const errors = isAssistantUnrolledNonNullable(config)
    ? validateConfigYaml(config)
    : [
        {
          fatal: true,
          message: "Assistant includes blocks that don't exist",
        },
      ];

  if (errors?.some((error) => error.fatal)) {
    return {
      errors,
      config: undefined,
      configLoadInterrupted: true,
    };
  }

  // Set defaults if undefined (this lets us keep config.json uncluttered for new users)
  return {
    config,
    errors,
    configLoadInterrupted: false,
  };
}

async function configYamlToContinueConfig(
  config: AssistantUnrolled,
  ide: IDE,
  ideSettings: IdeSettings,
  ideInfo: IdeInfo,
  uniqueId: string,
  llmLogger: ILLMLogger,
  workOsAccessToken: string | undefined,
  platformConfigMetadata: PlatformConfigMetadata | undefined,
  allowFreeTrial: boolean = true,
): Promise<{ config: ContinueConfig; errors: ConfigValidationError[] }> {
  const localErrors: ConfigValidationError[] = [];

  const continueConfig: ContinueConfig = {
    slashCommands: [],
    models: [],
    tools: [...allTools],
    mcpServerStatuses: [],
    systemMessage: config.rules?.join("\n"),
    contextProviders: [],
    modelsByRole: {
      chat: [],
      edit: [],
      apply: [],
      embed: [],
      autocomplete: [],
      rerank: [],
      summarize: [],
    },
    selectedModelByRole: {
      chat: null, // not currently used - defaultModel on GUI is used
      edit: null, // not currently used
      apply: null,
      embed: null,
      autocomplete: null,
      rerank: null,
      summarize: null,
    },
  };

  // Right now, if there are any missing packages in the config, then we will just throw an error
  if (!isAssistantUnrolledNonNullable(config)) {
    return {
      config: continueConfig,
      errors: [
        {
          message: "Found missing blocks in config.yaml",
          fatal: true,
        },
      ],
    };
  }

  continueConfig.data = config.data;
  continueConfig.rules = config.rules;
  continueConfig.docs = config.docs?.map((doc) => ({
    title: doc.name,
    startUrl: doc.startUrl,
    rootUrl: doc.rootUrl,
    faviconUrl: doc.faviconUrl,
  }));
  continueConfig.experimental = {
    modelContextProtocolServers: config.mcpServers?.map((mcpServer) => ({
      transport: {
        type: "stdio",
        command: mcpServer.command,
        args: mcpServer.args ?? [],
        env: mcpServer.env,
      },
    })),
  };

  // Prompt files -
  try {
    const promptFiles = await getAllPromptFiles(ide, undefined, true);

    for (const file of promptFiles) {
      try {
        const slashCommand = slashCommandFromPromptFileV1(
          file.path,
          file.content,
        );
        if (slashCommand) {
          continueConfig.slashCommands?.push(slashCommand);
        }
      } catch (e) {
        localErrors.push({
          fatal: false,
          message: `Failed to convert prompt file ${file.path} to slash command: ${e instanceof Error ? e.message : e}`,
        });
      }
    }
  } catch (e) {
    localErrors.push({
      fatal: false,
      message: `Error loading local prompt files: ${e instanceof Error ? e.message : e}`,
    });
  }

  config.prompts?.forEach((prompt) => {
    try {
      const slashCommand = slashFromCustomCommand(prompt);
      continueConfig.slashCommands?.push(slashCommand);
    } catch (e) {
      localErrors.push({
        message: `Error loading prompt ${prompt.name}: ${e instanceof Error ? e.message : e}`,
        fatal: false,
      });
    }
  });

  // Models
  const modelsArrayRoles: ModelRole[] = ["chat", "summarize", "apply", "edit"];
  for (const model of config.models ?? []) {
    model.roles = model.roles ?? modelsArrayRoles; // Default to all 4 chat-esque roles if not specified
    try {
      const llms = await llmsFromModelConfig({
        model,
        ide,
        uniqueId,
        ideSettings,
        llmLogger,
        platformConfigMetadata,
        config: continueConfig,
      });

      if (modelsArrayRoles.some((role) => model.roles?.includes(role))) {
        continueConfig.models.push(...llms);
      }

      if (model.roles?.includes("chat")) {
        continueConfig.modelsByRole.chat.push(...llms);
      }

      if (model.roles?.includes("summarize")) {
        continueConfig.modelsByRole.summarize.push(...llms);
      }

      if (model.roles?.includes("apply")) {
        continueConfig.modelsByRole.apply.push(...llms);
      }

      if (model.roles?.includes("edit")) {
        continueConfig.modelsByRole.edit.push(...llms);
      }

      if (model.roles?.includes("autocomplete")) {
        continueConfig.modelsByRole.autocomplete.push(...llms);
      }

      if (model.roles?.includes("embed")) {
        const { provider, ...options } = model;
        const embeddingsProviderClass = allEmbeddingsProviders[provider];
        if (embeddingsProviderClass) {
          if (
            embeddingsProviderClass.name === "_TransformersJsEmbeddingsProvider"
          ) {
            continueConfig.modelsByRole.embed.push(
              new embeddingsProviderClass(),
            );
          } else {
            continueConfig.modelsByRole.embed.push(
              new embeddingsProviderClass(
                {
                  ...options,
                  title: options.name,
                },
                (url: string | URL, init: any) =>
                  fetchwithRequestOptions(url, init, {
                    ...options.requestOptions,
                  }),
              ),
            );
          }
        } else {
          localErrors.push({
            fatal: false,
            message: `Unsupported embeddings model provider found: ${provider}`,
          });
        }
      }

      if (model.roles?.includes("rerank")) {
        const { provider, ...options } = model;
        const rerankerClass = AllRerankers[provider];
        if (rerankerClass) {
          continueConfig.modelsByRole.rerank.push(
            new rerankerClass(
              {
                ...options,
                title: options.name,
              },
              (url: string | URL, init: any) =>
                fetchwithRequestOptions(url, init, {
                  ...options.requestOptions,
                }),
            ),
          );
        } else {
          localErrors.push({
            fatal: false,
            message: `Unsupported reranking model provider found: ${provider}`,
          });
        }
      }
    } catch (e) {
      localErrors.push({
        fatal: false,
        message: `Failed to load model:\nName: ${model.name}\nModel: ${model.model}\nProvider: ${model.provider}\n${e instanceof Error ? e.message : e}`,
      });
    }
  }

  // Add transformers js to the embed models in vs code if not already added
  if (
    ideInfo.ideType === "vscode" &&
    !continueConfig.modelsByRole.embed.find(
      (m) => m.providerName === "transformers.js",
    )
  ) {
    continueConfig.modelsByRole.embed.push(
      new TransformersJsEmbeddingsProvider(),
    );
  }

  if (allowFreeTrial) {
    // Obtain auth token (iff free trial being used)
    const freeTrialModels = continueConfig.models.filter(
      (model) => model.providerName === "free-trial",
    );
    if (freeTrialModels.length > 0) {
      try {
        const ghAuthToken = await ide.getGitHubAuthToken({});
        for (const model of freeTrialModels) {
          (model as FreeTrial).setupGhAuthToken(ghAuthToken);
        }
      } catch (e) {
        localErrors.push({
          fatal: false,
          message: `Failed to obtain GitHub auth token for free trial:\n${e instanceof Error ? e.message : e}`,
        });
        // Remove free trial models
        continueConfig.models = continueConfig.models.filter(
          (model) => model.providerName !== "free-trial",
        );
      }
    }
  } else {
    // Remove free trial models
    continueConfig.models = continueConfig.models.filter(
      (model) => model.providerName !== "free-trial",
    );
  }

  // Context providers
  const codebaseContextParams: IContextProvider[] =
    (config.context || []).find((cp) => cp.provider === "codebase")?.params ||
    {};
  const DEFAULT_CONTEXT_PROVIDERS = [
    new FileContextProvider({}),
    new CodebaseContextProvider(codebaseContextParams),
  ];

  const DEFAULT_CONTEXT_PROVIDERS_TITLES = DEFAULT_CONTEXT_PROVIDERS.map(
    ({ description: { title } }) => title,
  );

  continueConfig.contextProviders = (config.context
    ?.map((context) => {
      const cls = contextProviderClassFromName(context.provider) as any;
      if (!cls) {
        if (!DEFAULT_CONTEXT_PROVIDERS_TITLES.includes(context.provider)) {
          localErrors.push({
            fatal: false,
            message: `Unknown context provider ${context.provider}`,
          });
        }
        return undefined;
      }
      const instance: IContextProvider = new cls(context.params ?? {});
      return instance;
    })
    .filter((p) => !!p) ?? []) as IContextProvider[];
  continueConfig.contextProviders.push(...DEFAULT_CONTEXT_PROVIDERS);

  if (
    continueConfig.docs?.length &&
    !continueConfig.contextProviders?.some(
      (cp) => cp.description.title === "docs",
    )
  ) {
    continueConfig.contextProviders.push(new DocsContextProvider({}));
  }

  // Trigger MCP server refreshes (Config is reloaded again once connected!)
  const mcpManager = MCPManagerSingleton.getInstance();
  mcpManager.setConnections(
    (config.mcpServers ?? []).map((server) => ({
      id: server.name,
      name: server.name,
      transport: {
        type: "stdio",
        args: [],
        ...server,
      },
    })),
    false,
  );

  return { config: continueConfig, errors: localErrors };
}

export async function loadContinueConfigFromYaml(
  ide: IDE,
  ideSettings: IdeSettings,
  ideInfo: IdeInfo,
  uniqueId: string,
  llmLogger: ILLMLogger,
  workOsAccessToken: string | undefined,
  overrideConfigYaml: AssistantUnrolled | undefined,
  platformConfigMetadata: PlatformConfigMetadata | undefined,
  controlPlaneClient: ControlPlaneClient,
  configYamlPath: string | undefined,
  orgScopeId: string | null,
): Promise<ConfigResult<ContinueConfig>> {
  const rawYaml =
    overrideConfigYaml === undefined
      ? fs.readFileSync(
          configYamlPath ?? getConfigYamlPath(ideInfo.ideType),
          "utf-8",
        )
      : "";

  const configYamlResult = await loadConfigYaml(
    rawYaml,
    overrideConfigYaml,
    controlPlaneClient,
    orgScopeId,
    ideSettings,
    ide,
  );

  if (!configYamlResult.config || configYamlResult.configLoadInterrupted) {
    return {
      errors: configYamlResult.errors,
      config: undefined,
      configLoadInterrupted: true,
    };
  }

  // Add local .continue blocks
  for (const blockType of BLOCK_TYPES) {
    const localBlocks = await getAllDotContinueYamlFiles(
      ide,
      { includeGlobal: true, includeWorkspace: true },
      blockType,
    );

    for (const block of localBlocks) {
      const parsedYaml = parseAssistantUnrolled(block.content);

      const inlineBlock = parsedYaml[blockType]?.[0];
      if (inlineBlock) {
        configYamlResult.config[blockType] = [
          ...(configYamlResult.config[blockType] ?? []),
          inlineBlock as any,
        ];
      }
    }

    configYamlResult.config;
  }

  const { config: continueConfig, errors: localErrors } =
    await configYamlToContinueConfig(
      configYamlResult.config,
      ide,
      ideSettings,
      ideInfo,
      uniqueId,
      llmLogger,
      workOsAccessToken,
      platformConfigMetadata,
    );

  try {
    const systemPromptDotFile = await getSystemPromptDotFile(ide);
    if (systemPromptDotFile) {
      if (continueConfig.systemMessage) {
        continueConfig.systemMessage += "\n\n" + systemPromptDotFile;
      } else {
        continueConfig.systemMessage = systemPromptDotFile;
      }
    }
  } catch (e) {
    localErrors.push({
      fatal: false,
      message: `Failed to load system prompt dot file: ${e instanceof Error ? e.message : e}`,
    });
  }

  // Apply shared config
  // TODO: override several of these values with user/org shared config
  // Don't try catch this - has security implications and failure should be fatal
  const sharedConfig = new GlobalContext().getSharedConfig();
  const withShared = modifyAnyConfigWithSharedConfig(
    continueConfig,
    sharedConfig,
  );
  if (withShared.allowAnonymousTelemetry === undefined) {
    withShared.allowAnonymousTelemetry = true;
  }

  return {
    config: withShared,
    errors: [...(configYamlResult.errors ?? []), ...localErrors],
    configLoadInterrupted: false,
  };
}<|MERGE_RESOLUTION|>--- conflicted
+++ resolved
@@ -5,11 +5,7 @@
   BLOCK_TYPES,
   ConfigResult,
   ConfigValidationError,
-<<<<<<< HEAD
-=======
-  FQSN,
   isAssistantUnrolledNonNullable,
->>>>>>> 97489022
   ModelRole,
   parseAssistantUnrolled,
   RegistryClient,
