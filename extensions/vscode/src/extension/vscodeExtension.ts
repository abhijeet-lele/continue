--- conflicted
+++ resolved
@@ -8,7 +8,11 @@
 import { v4 as uuidv4 } from "uuid";
 import * as vscode from "vscode";
 import { ContinueCompletionProvider } from "../autocomplete/completionProvider";
-import { StatusBarStatus, setupStatusBar, monitorBatteryChanges } from "../autocomplete/statusBar";
+import {
+  StatusBarStatus,
+  monitorBatteryChanges,
+  setupStatusBar,
+} from "../autocomplete/statusBar";
 import { registerAllCommands } from "../commands";
 import { registerDebugTracker } from "../debug/debug";
 import { ContinueGUIWebviewViewProvider } from "../debugPanel";
@@ -17,8 +21,8 @@
 import { VsCodeIde } from "../ideProtocol";
 import { registerAllCodeLensProviders } from "../lang-server/codeLens";
 import { setupRemoteConfigSync } from "../stubs/activation";
+import { Battery } from "../util/battery";
 import { TabAutocompleteModel } from "../util/loadAutocompleteModel";
-import { Battery } from "../util/battery";
 import type { VsCodeWebviewProtocol } from "../webviewProtocol";
 import { VsCodeMessenger } from "./VsCodeMessenger";
 
@@ -138,7 +142,9 @@
     const enabled = config.get<boolean>("enableTabAutocomplete");
 
     // Register inline completion provider
-    setupStatusBar(enabled ? StatusBarStatus.Enabled : StatusBarStatus.Disabled);
+    setupStatusBar(
+      enabled ? StatusBarStatus.Enabled : StatusBarStatus.Disabled,
+    );
     context.subscriptions.push(
       vscode.languages.registerInlineCompletionItemProvider(
         [{ pattern: "**" }],
@@ -164,11 +170,8 @@
       this.configHandler,
       this.diffManager,
       this.verticalDiffManager,
-<<<<<<< HEAD
       this.core.continueServerClientPromise,
-=======
       this.battery,
->>>>>>> 3ffd601d
     );
 
     registerDebugTracker(this.sidebar.webviewProtocol, this.ide);
@@ -237,7 +240,8 @@
 
     // Register a content provider for the readonly virtual documents
     const documentContentProvider = new (class
-      implements vscode.TextDocumentContentProvider {
+      implements vscode.TextDocumentContentProvider
+    {
       // emitter and its event
       onDidChangeEmitter = new vscode.EventEmitter<vscode.Uri>();
       onDidChange = this.onDidChangeEmitter.event;
