--- conflicted
+++ resolved
@@ -3,14 +3,12 @@
   EditorView,
   Key,
   VSBrowser,
-<<<<<<< HEAD
   WebDriver,
   WebElement,
   WebView,
-=======
   until,
->>>>>>> 2770d899
 } from "vscode-extension-tester";
+
 import { GlobalActions } from "../actions/Global.actions";
 import { GUIActions } from "../actions/GUI.actions";
 import { DEFAULT_TIMEOUT } from "../constants";
